function varargout = spm_prob(varargin)
%__________________________________________________________________________
% Collection of tools for probability distributions (PDF, KL-div, ...).
%
% FORMAT out = spm_prob('Normal',  ...)
% FORMAT out = spm_prob('Gamma',   ...)
% FORMAT out = spm_prob('Wishart', ...)
% FORMAT out = spm_prob('Beta',    ...)
%
% FORMAT help spm_prob>function
% Returns the help file of the selected function.
%
% Equivalent keys
% ---------------
%   [n/normal/gaussian]
%   [g/gamma]
%   [ig/inverse-gamma]
%   [w/wishart]
%   [iw/inverse-wishart]
%   [ng/normal-gamma]
%   [nw/normal-wishart]
%   [ber/bernoulli]
%   [bin/binomial]
%   [c/categorical]
%   [m/multinomial]
%   [beta]
%   [d/dirichlet]
%--------------------------------------------------------------------------
% MISC
% ----
%
% FORMAT lg = spm_prob('LogGamma', a, p)
%   > Log of multivariate gamma function of order p
% FORMAT dg = spm_prob('DiGamma', a, p, (k))
%   > Multivariate di/tri/.../gamma function of order p
%__________________________________________________________________________
% Copyright (C) 2018 Wellcome Centre for Human Neuroimaging

%--------------------------------------------------------------------------
% TODO
% ----
%
% - Functions returning only
%     * the parameter-dependent part
%     * the normalising constant
%   of the log-pdf.
% - Distributions:
%     * (Inv)-Wishart + Normal-(Inv)-Wishart
%     * Inv-Gamma     + Normal-(Inv)-Gamma
%     * Bernoulli/Categorical
%     * Dirichlet
%     * Laplace
% - Maximum-likelihood estimators (?)
% - Make functions work on arrays of observations
%   (for know it usually only works on scalar inputs)
%   It could allow using them for template update for exemple.
%   -> Needs standard inputs, especially in multivariate cases
%--------------------------------------------------------------------------
%
% If we want to extend these functions to volumes of observations or
% parameters, the input convention could be something along those lines:
%
% INPUT FORMAT
% ------------
% 
% - Single observations or single parameters should be scalar (or 1
%   dimensional vectors in the multivariate case).
% - Multiple observations should be of dimension > 3, with the 4th 
%   dimension (+5th in the multivariate case) being the feature space.
%   This allows us to deal with images or volumes in which each voxel is an
%   independent random variable.
% - Implicit expansion is performed if observations and parameters have
%   different dimensions.
% - Update functions need pre-computed ML estimators or sufficient
%   statistics. We do not deal with multiple observations of the same 
%   random variable.
%--------------------------------------------------------------------------

    if nargin == 0
        help spm_prob
        error('Not enough argument. Type ''help spm_prob'' for help.');
    end
    id = varargin{1};
    varargin = varargin(2:end);
    switch lower(id)
        case {'normal', 'n', 'gaussian'}
            [varargout{1:nargout}] = normal(varargin{:});
        case {'gamma', 'g'}
            [varargout{1:nargout}] = gamma(varargin{:});
        case {'wishart', 'w'}
            [varargout{1:nargout}] = wishart(varargin{:});
        case {'beta'}
            [varargout{1:nargout}] = beta(varargin{:});
        case {'loggamma'}
            [varargout{1:nargout}] = LogGamma(varargin{:});
        case {'digamma'}
            [varargout{1:nargout}] = DiGamma(varargin{:});
        otherwise
            help spm_prob
            error('Unknown function %s. Type ''help spm_prob'' for help.', id)
    end
end

%%
% =========================================================================
%   MISC
% =========================================================================

% -------------------------------------------------------------------------
function lg = LogGamma(a, p)
    if nargin < 2
        p = 1;
    end
    lg = (p*(p-1)/4)*log(pi);
    for i=1:p
        lg = lg + gammaln(a + (1-p)/2);
    end
end

% -------------------------------------------------------------------------

function dg = DiGamma(a, p, k)
% FORMAT dg = spm_prob('DiGamma', a, (p), (k))
% a - Value to evaluate: must be real and nonnegative
% p - Dimension order [1]
% k - Derivative order 0: digamma, 1: trigamma, etc. [0]
%
% Multivariate di/tri/.../gamma function of order p
    if nargin < 3
        k = 0;
        if nargin < 2
            p = 1;
        end
    end
    dg = 0;
    for i=1:p
<<<<<<< HEAD
        dg = dg + psi(k, a + (1-i)/2);
=======
        dg = dg + psi(a + (1 - i)/2);
>>>>>>> 2e914adb
    end
end

%%
% =========================================================================
%   NORMAL
% =========================================================================

function varargout = normal(varargin)
%__________________________________________________________________________
% Characteristic functions of the (uni/multivariate) Normal distribution:
%   [pdf]       Probability density function
%   [ll/logpdf] Log-probability density function
%   [kl]        Kullback-Leibler divergence
%   [up/update] Conjugate (or Bayesian) update
%
%--------------------------------------------------------------------------
% General distribution
% --------------------
%
% The Normal distribution is parameterised by a mean parameter (mu) and
% a (co)variance (sigma) or precision (lambda) parameter. 
% For multivariate distributions, sigma is a KxK covariance matrix. 
% In the univariate case, it reduces to a scalar value, the variance.
%
% FORMAT pdf = spm_prob('Normal', 'pdf',    x, mu, sigma)
% FORMAT pdf = spm_prob('Normal', 'pdf',    x, mu, lambda, 'precision')
% FORMAT ll  = spm_prob('Normal', 'logpdf', x, mu, sigma)
% FORMAT ll  = spm_prob('Normal', 'logpdf', x, mu, lambda, 'precision')
%   >> (Log) Probability density function.
%
% FORMAT kl  = spm_prob('Normal', 'kl', mu1, sigma1,  mu0, sigma0)
% FORMAT kl  = spm_prob('Normal', 'kl', mu1, lambda1, mu0, lambda0, 'precision')
%   >> Kullback-Leibler divergence from N0 to N1 = KL(N1||N0)
%
%--------------------------------------------------------------------------
% Normal mean conjugate
% ---------------------
%
% The Normal distribution can be used as a conjugate prior for the mean
% parameter of another Normal distribution with known covariance.
% It is then parameterised by an expected mean (mu), a degrees of freedom 
% (n) and a known covariance (sigma) or precision (lambda). 
%
% FORMAT pdf = spm_prob('Normal', 'pdf',    x, mu, n, sigma)
% FORMAT pdf = spm_prob('Normal', 'pdf',    x, mu, n, lambda, 'precision')
% FORMAT ll  = spm_prob('Normal', 'logpdf', x, mu, n, sigma)
% FORMAT ll  = spm_prob('Normal', 'logpdf', x, mu, n, lambda, 'precision')
%   >> (Log) Probability density function.
%
% FORMAT kl  = spm_prob('Normal', 'kl', mu1, n1, mu0, n0, sigma)
% FORMAT kl  = spm_prob('Normal', 'kl', mu1, n1, mu0, n0, lambda, 'precision')
%   >> Kullback-Leibler divergence from N0 to N1 = KL(N1||N0)
%
% FORMAT [mu1, n1] = spm_prob('Normal', 'update', mu, n, mu0, n0)
%   >> Posterior parameters of the Normal distribution.
%__________________________________________________________________________
% Copyright (C) 2018 Wellcome Centre for Human Neuroimaging
    if nargin == 0
        help spm_prob>normal
        error('Not enough argument. Type ''help spm_prob>Normal'' for help.');
    end
    id = varargin{1};
    varargin = varargin(2:end);
    switch lower(id)
        case 'pdf'
            [varargout{1:nargout}] = normal_pdf(varargin{:});
        case {'logpdf', 'll'}
            [varargout{1:nargout}] = normal_logpdf(varargin{:});
        case 'kl'
            [varargout{1:nargout}] = normal_kl(varargin{:});
        case {'up', 'update'}
            [varargout{1:nargout}] = normal_up(varargin{:});
        case 'help'
            help spm_prob>normal
        otherwise
            help spm_prob>normal
            error('Unknown function %s. Type ''help spm_prob>Normal'' for help.', id)
    end
end

% -------------------------------------------------------------------------

function pdf = normal_pdf(x, mu, varargin)
% FORMAT pdf = spm_prob('Normal', 'pdf',    x, mu,    sigma)
% FORMAT pdf = spm_prob('Normal', 'pdf',    x, mu,    lambda, 'precision')
% FORMAT pdf = spm_prob('Normal', 'pdf',    x, mu, n, sigma)
% FORMAT pdf = spm_prob('Normal', 'pdf',    x, mu, n, lambda, 'precision')

    % Check if we are in the reparameterised case
    if nargin == 5
        if startsWith(varargin{3}, 'p', 'IgnoreCase', true);
            pdf = normal_pdf(x, mu, varargin{2}.*varargin{1}, 'precision');
        else
            pdf = normal_pdf(x, mu, varargin{2}./varargin{1});
        end
        return
    elseif nargin == 4 && ~ischar(varargin{2})
        pdf = normal_pdf(x, mu, varargin{2}./varargin{1});
        return
    end
    
    % Else, set default values
    if nargin < 4
        mode = 'covariance';
        if nargin < 2
            mu = zeros(size(x));
        end
        if nargin < 3
            varargin{1} = eye(numel(mu));
        end
    else
        mode = varargin{2};
    end
    precision = startsWith(mode, 'p', 'IgnoreCase', true);
    
    % Usual PDF
    if precision
        pdf = (exp(spm_matcomp('LogDet', varargin{1}/(2*pi))))^(0.5) * exp(-0.5*(x(:)-mu(:))'*varargin{1}*(x(:)-mu(:)));
    else
        pdf = (exp(spm_matcomp('LogDet', varargin{1}*2*pi)))^(-0.5) * exp(-0.5*(x(:)-mu(:))'*(varargin{1}\(x(:)-mu(:))));
    end
    
end

% -------------------------------------------------------------------------

function pdf = normal_logpdf(x, mu, varargin)
% FORMAT ll  = spm_prob('Normal', 'logpdf', x, mu,    sigma)
% FORMAT ll  = spm_prob('Normal', 'logpdf', x, mu,    lambda, 'precision')
% FORMAT ll  = spm_prob('Normal', 'logpdf', x, mu, n, sigma)
% FORMAT ll  = spm_prob('Normal', 'logpdf', x, mu, n, lambda, 'precision')

    % Check if we are in the reparameterised case
    if nargin == 5
        if startsWith(varargin{3}, 'p', 'IgnoreCase', true);
            pdf = normal_pdf(x, mu, varargin{2}*varargin{1}, 'precision');
        else
            pdf = normal_pdf(x, mu, varargin{2}/varargin{1});
        end
        return
    elseif nargin == 4 && ~ischar(varargin{2})
        pdf = normal_pdf(x, mu, varargin{2}/varargin{1});
        return
    end
    
    % Else, set default values
    if nargin < 4
        mode = 'covariance';
        if nargin < 2
            mu = zeros(size(x));
        end
        if nargin < 3
            varargin{1} = eye(numel(mu));
        end
    else
        mode = varargin{2};
    end
    precision = startsWith(mode, 'p', 'IgnoreCase', true);
    K = size(varargin{1}, 1);
    
    if precision
        pdf = -0.5*( K*log(2*pi) - spm_matcomp('LogDet', varargin{1}) + (x(:)-mu(:))'*varargin{1}*(x(:)-mu(:)) );
    else
        pdf = -0.5*( K*log(2*pi) + spm_matcomp('LogDet', varargin{1}) + (x(:)-mu(:))'*(varargin{1}\(x(:)-mu(:))) );
    end
end

% -------------------------------------------------------------------------

function kl = normal_kl(mu1, par1, mu0, par0, varargin)
% FORMAT kl = spm_prob('Normal', 'kl', mu1, sigma1,  mu0, sigma0)
% FORMAT kl = spm_prob('Normal', 'kl', mu1, lambda1, mu0, lambda0, 'precision')
% FORMAT kl = spm_prob('Normal', 'kl', mu1, n1,      mu0, n0,      sigma)
% FORMAT kl = spm_prob('Normal', 'kl', mu1, n1,      mu0, n0,      lambda, 'precision')

    % Check if we are in the reparameterised case
    if nargin == 6
        K = size(varargin{1}, 1);
        if startsWith(varargin{2}, 'p', 'IgnoreCase', true);
            kl = 0.5 * ( K * (par0/par1 - log(par0/par1) - 1) ...
                         + par0 * (mu0(:)-mu1(:))'*varargin{1}*(mu0(:)-mu1(:)) );
        else
            kl = 0.5 * ( K * (par0/par1 - log(par0/par1) - 1) ...
                         + par0 * (mu0(:)-mu1(:))'*(varargin{1}\(mu0(:)-mu1(:))) );
        end
        return
    elseif nargin == 5 && ~ischar(varargin{1})
        K  = size(varargin{1}, 1);
        kl = 0.5 * ( K * (par0/par1 - log(par0/par1) - 1) ...
                     + par0 * (mu0(:)-mu1(:))'*(varargin{1}\(mu0(:)-mu1(:))) );
        return
    end
    
    % Else, set default values
    if nargin < 5
        mode = 'covariance';
    else
        mode = varargin{1};
    end
    precision = startsWith(mode, 'p', 'IgnoreCase', true);
    K = size(par1, 1);
    
    % Common KL-divergence
    if precision
        kl = 0.5 * ( trace(par1\par0) ...
                     - spm_matcomp('LogDet', par0) ...
                     + spm_matcomp('LogDet', par1) ...
                     - K ...
                     + (mu0(:)-mu1(:))'*par0*(mu0(:)-mu1(:)) );
    else
        kl = 0.5 * ( trace(par0\par1) ...
                     - spm_matcomp('LogDet', par1) ...
                     + spm_matcomp('LogDet', par0) ...
                     - K ...
                     + (mu0(:)-mu1(:))'*(par1\(mu0(:)-mu1(:))) );
    end
    
end

% -------------------------------------------------------------------------

function [mu1, n1] = normal_up(mu, n, mu0, n0)
% FORMAT [mu1, n1] = spm_prob('Normal', 'update', mu, n, mu0, n0)

    n1 = n + n0;
    mu1 = (n0 * mu0 + n * mu)/n1;

end

%%
% =========================================================================
%   GAMMA
% =========================================================================

function varargout = gamma(varargin)
%__________________________________________________________________________
% Characteristic functions of the Gamma distribution:
%   [pdf]       Probability density function
%   [ll/logpdf] Log-probability density function
%   [kl]        Kullback-Leibler divergence
%   [up/update] Conjugate (or Bayesian) update
%   [E]         Expected value (E[x])
%   [Elog]      Expected log (E[ln x])
%   [V]         Variance (V[x])
%   [Vlog]      Variance of the log (V[ln x])
%
% The Gamma distribution is a conjugate prior for a Normal precision (or
% precision magnitude) with known mean, for a Gamma rate with known shape 
% or in general for any rate parameter of an Exponential family
% distribution.
%
%--------------------------------------------------------------------------
% General distribution
% --------------------
%
% The Gamma distribution is parameterised by a shape parameter (alpha) and
% a rate parameter (beta).
%
% FORMAT pdf = spm_prob('Gamma', 'pdf',    x, alpha, beta)
% FORMAT ll  = spm_prob('Gamma', 'logpdf', x, alpha, alpha)
%   >> (Log) Probability density function.
%
% FORMAT e  = spm_prob('Gamma', 'E',    alpha, beta)
% FORMAT el = spm_prob('Gamma', 'Elog', alpha, beta)
% FORMAT v  = spm_prob('Gamma', 'V',    alpha, beta)
% FORMAT vl = spm_prob('Gamma', 'Vlog', alpha, beta)
%   >> Mean and variance
%
% FORMAT kl  = spm_prob('Gamma', 'kl', alpha1, beta1, alpha0, beta0)
%   >> Kullback-Leibler divergence from G0 to G1 = KL(G1||G0).
%
%--------------------------------------------------------------------------
% Normal precision conjugate
% --------------------------
%
% The Gamma distribution is parameterised by a mean precision parameter 
% (lambda) and a degrees of freedom (n). It can be a precision *magnitude*
% parameter of K > 1.
%
% FORMAT pdf = spm_prob('Gamma', 'pdf',    x, lambda, n, K, ('normal'))
% FORMAT ll  = spm_prob('Gamma', 'logpdf', x, lambda, n, K, ('normal'))
%   >> (Log) Probability density function.
%
% FORMAT e  = spm_prob('Gamma', 'E',    lambda, n, K, ('normal'))
% FORMAT el = spm_prob('Gamma', 'Elog', lambda, n, K, ('normal'))
% FORMAT v  = spm_prob('Gamma', 'V',    lambda, n, K, ('normal'))
% FORMAT vl = spm_prob('Gamma', 'Vlog', lambda, n, K, ('normal'))
%   >> Mean and variance.
%
% FORMAT kl  = spm_prob('Gamma', 'kl', lam1, n1, lam0, n0, K, ('normal'))
%   >> Kullback-Leibler divergence from G0 to G1 = KL(G1||G0).
%
% FORMAT [lam1, n1] = spm_prob('Gamma', 'up', lam, n,     lam0, n0, ('normal'))
% FORMAT [lam1, n1] = spm_prob('Gamma', 'up', s0, s1, s2, lam0, n0, 
%                                             (mu=0), (Lam=eye), ('normal'))
%   >> Posterior parameters of the Gamma distribution.
%
%--------------------------------------------------------------------------
% Gamma rate conjugate
% --------------------
%
% The Gamma distribution is parameterised by a mean rate parameter 
% (beta), a degrees of freedom (n), and a known shape parameter (alpha).
%
% FORMAT pdf = spm_prob('Gamma', 'pdf',    x, beta, n, alpha, 'gamma')
% FORMAT ll  = spm_prob('Gamma', 'logpdf', x, beta, n, alpha, 'gamma')
%   >> (Log) Probability density function.
%
% FORMAT e  = spm_prob('Gamma', 'E',    beta, n, alpha, 'gamma')
% FORMAT el = spm_prob('Gamma', 'Elog', beta, n, alpha, 'gamma')
% FORMAT v  = spm_prob('Gamma', 'V',    beta, n, alpha, 'gamma')
% FORMAT vl = spm_prob('Gamma', 'Vlog', beta, n, alpha, 'gamma')
%   >> Mean and variance.
%
% FORMAT kl  = spm_prob('Gamma', 'kl', beta1, n1, beta0, n0, alpha, 'gamma')
%   >> Kullback-Leibler divergence from G0 to G1 = KL(G1||G0).
%
% FORMAT [beta1, n1] = spm_prob('Gamma', 'up', beta, n, beta0, n0, 'gamma')
% FORMAT [beta1, n1] = spm_prob('Gamma', 'up', s0, s1,  beta0, n0, alpha, 'gamma')
%   >> Posterior parameters of the Gamma distribution.
%__________________________________________________________________________
% Copyright (C) 2018 Wellcome Centre for Human Neuroimaging
    if nargin == 0
        help spm_prob>gamma
        error('Not enough argument. Type ''help spm_prob>Gamma'' for help.');
    end
    id = varargin{1};
    varargin = varargin(2:end);
    switch lower(id)
        case 'pdf'
            [varargout{1:nargout}] = gamma_pdf(varargin{:});
        case {'logpdf', 'll'}
            [varargout{1:nargout}] = gamma_logpdf(varargin{:});
        case 'kl'
            [varargout{1:nargout}] = gamma_kl(varargin{:});
        case {'up', 'update'}
            [varargout{1:nargout}] = gamma_up(varargin{:});
        case 'e'
            [varargout{1:nargout}] = gamma_e(varargin{:});
        case 'v'
            [varargout{1:nargout}] = gamma_v(varargin{:});
        case 'elog'
            [varargout{1:nargout}] = gamma_elog(varargin{:});
        case 'vlog'
            [varargout{1:nargout}] = gamma_vlog(varargin{:});
        case 'help'
            help spm_prob>gamma
        otherwise
            help spm_prob>gamma
            error('Unknown function %s. Type ''help spm_prob>Gamma'' for help.', id)
    end
end

% -------------------------------------------------------------------------

function pdf = gamma_pdf(x, varargin)
% FORMAT pdf = gamma_pdf(x, alpha,  beta)
% FORMAT pdf = gamma_pdf(x, lambda, n,    K,     ('normal'))
% FORMAT pdf = gamma_pdf(x, beta,   n,    alpha, 'gamma')

    % Check if we are in the reparameterised case
    if nargin == 4
        if ischar(varargin{3})
            varargin{3} = 1;
        end
        a   = 0.5 * bsxfun(@times, varargin{3}, varargin{2});
        b   = bsxfun(@rdivide, a, varargin{1});
    elseif nargin > 4 
        if startsWith(varargin{4}, 'n', 'IgnoreCase', true)
            a   = 0.5 * bsxfun(@times, varargin{3}, varargin{2});
            b   = bsxfun(@rdivide, a, varargin{1});
        elseif startsWith(varargin{4}, 'g', 'IgnoreCase', true)
            a   = bsxfun(@times, varargin{3}, varargin{2});
            b   = bsxfun(@rdivide, a, varargin{1});
        end
    else
        a = varargin{1};
        b = varargin{2};
    end
    
    % Usual pdf
    pdf = gampdf(x, a, 1./b);
    
end

% -------------------------------------------------------------------------

function pdf = gamma_logpdf(x, varargin)
% FORMAT pdf = gamma_logpdf(x, alpha,  beta)
% FORMAT pdf = gamma_logpdf(x, lambda, n,    K,     ('normal'))
% FORMAT pdf = gamma_logpdf(x, beta,   n,    alpha, 'gamma')

    % Check if we are in the reparameterised case
    if nargin == 4
        if ischar(varargin{3})
            varargin{3} = 1;
        end
        a   = 0.5 * bsxfun(@times, varargin{3}, varargin{2});
        b   = bsxfun(@rdivide, a, varargin{1});
    elseif nargin > 4 
        if startsWith(varargin{4}, 'n', 'IgnoreCase', true)
            a   = 0.5 * bsxfun(@times, varargin{3}, varargin{2});
            b   = bsxfun(@rdivide, a, varargin{1});
        elseif startsWith(varargin{4}, 'g', 'IgnoreCase', true)
            a   = bsxfun(@times, varargin{3}, varargin{2});
            b   = bsxfun(@rdivide, a, varargin{1});
        end
    else
        a = varargin{1};
        b = varargin{2};
    end
    
    % Usual log-pdf
    pdf = bsxfun(@plus, bsxfun(@times, a, log(b)), ...
                        bsxfun(@times, a-1, log(x)));
    pdf = bsxfun(@minus, pdf, bsxfun(@times, b, x));
    pdf = bsxfun(@minus, pdf, gammaln(a));
    
end

% -------------------------------------------------------------------------

function kl = gamma_kl(varargin)
% FORMAT pdf = gamma_kl(alpha1,  beta1, alpha0,  beta0)
% FORMAT pdf = gamma_kl(lambda1, n1,    lambda0, n0,    K,     ('normal'))
% FORMAT pdf = gamma_kl(beta1,   n1,    beta0,   n0,    alpha, 'gamma')

    % Check if we are in the reparameterised case
    if nargin == 5
        if ischar(varargin{5})
            varargin{5} = 1;
        end
        a1  = 0.5*bsxfun(@times, varargin{5}, varargin{2});
        b1  = bsxfun(@rdivide, a1, varargin{1});
        a0  = 0.5*bsxfun(@times, varargin{5}, varargin{4});
        b0  = bsxfun(@rdivide, a0, varargin{3});
    elseif nargin > 5
        if startsWith(varargin{6}, 'n', 'IgnoreCase', true)
            a1  = 0.5*bsxfun(@times, varargin{5}, varargin{2});
            b1  = bsxfun(@rdivide, a1, varargin{1});
            a0  = 0.5*bsxfun(@times, varargin{5}, varargin{4});
            b0  = bsxfun(@rdivide, a0, varargin{3});
        elseif startsWith(varargin{6}, 'g', 'IgnoreCase', true)
            a1  = bsxfun(@times, varargin{5}, varargin{2});
            b1  = bsxfun(@rdivide, a1, varargin{1});
            a0  = bsxfun(@times, varargin{5}, varargin{4});
            b0  = bsxfun(@rdivide, a0, varargin{3});
        end
    else
        a1 = varargin{1};
        b1 = varargin{2};
        a0 = varargin{3};
        b0 = varargin{4};  
    end
    
    % Usual KL
    % KL = - a0*log(b0/b1) + a1*(b0/b1 - 1) + (a1-a0)*psi(a1)
    %      + ln G(a0) - ln G(a1)
    kl = bsxfun(@times, bsxfun(@minus, a1, a0), psi(a1));
    kl = bsxfun(@minus, kl, bsxfun(@times, a0, log(bsxfun(@rdivide, b0, b1))));
    kl = bsxfun(@minus, kl, bsxfun(@times, a1, bsxfun(@rdivide, b0, b1)-1));
    kl = bsxfun(@plus,  kl, gammaln(a0)) ;
    kl = bsxfun(@minus, kl, gammaln(a1)) ;
    
end

% -------------------------------------------------------------------------

function [par1, n1] = gamma_up(varargin)
% FORMAT [lam1, n1]  = gamma_up(lam, n,        lam0, n0, ('normal'))
% FORMAT [lam1, n1]  = gamma_up(ss0, ss1, ss2, lam0, n0, (mu=0), (Lambda=eye), 'normal')
% FORMAT [beta1, n1] = gamma_up(beta, n, beta0, n0, 'gamma')
% FORMAT [beta1, n1] = gamma_up(ss0, ss1,  beta0, n0, alpha, 'gamma')

    if ischar(varargin{end}) && ...
       startsWith(varargin{end}, 'g', 'IgnoreCase', true)
        % -----
        % GAMMA
        % -----
        varargin = varargin(1:end-1);
        
        if nargin > 4
            % Sufficient statistics case
            ss0   = varargin{1};
            ss1   = varargin{2};
            beta0 = varargin{3};
            n0    = varargin{4};
            alpha = varargin{5};
            n1 = n0 + ss0;
            par1 = n0/beta0 + ss1/alpha;
            par1 = n1 / par1;
        else
            % Average case
            beta    = varargin{1};
            n       = varargin{2};
            beta0   = varargin{3};
            n0      = varargin{4};
            n1      = n + n0;
            par1 = n1 / (n0/beta0 + n/beta);
        end
        
    else
        % ------
        % NORMAL
        % ------
        if ischar(varargin{end})
            varargin = varargin(1:end-1);
        end
    
        if nargin > 4
            % Sufficient statistics case
            ss0     = varargin{1};
            ss1     = varargin{2};
            ss2     = varargin{3};
            lambda0 = varargin{4};
            n0      = varargin{5};
            K  = size(ss2, 1);
            if nargin < 7
                Lambda = eye(K);
                if nargin < 6
                    mu = zeros(size(ss1));
                else
                    mu = varargin{6};
                end
            else
                Lambda = varargin{7};
            end
            n      = ss0;
            lambda = trace(ss2*Lambda) ...
                     - 2 * mu'*Lambda*ss1 ...
                     + ss0 * mu'*Lambda*mu;
            lambda = K*ss0/lambda;
            [par1, n1] = gamma_up(lambda, n, lambda0, n0);
        else
            % Average case
            lambda  = varargin{1};
            n       = varargin{2};
            lambda0 = varargin{3};
            n0      = varargin{4};
            n1      = n + n0;
            par1 = n1 / (n0/lambda0 + n/lambda);
        end
    
    end
    
end

% -------------------------------------------------------------------------

function out = gamma_e(varargin)
% FORMAT e = gamma_e(a, b)
% FORMAT e = gamma_e(lam, n, (K), ('normal'))
% FORMAT e = gamma_e(b,   n, a,    'gamma')

    if ischar(varargin{end}) && ...
       startsWith(varargin{end}, 'g', 'IgnoreCase', true)
        % ----------
        % GAMMA CONJ
        % ----------
            out = varargin{2};
            
    elseif ( ischar(varargin{end}) && ...
             startsWith(varargin{end}, 'n', 'IgnoreCase', true) ) || ...
           (nargin == 3)
        % -----------
        % NORMAL CONJ
        % -----------
            out = varargin{2};
            
    else
        % -----
        % GAMMA
        % -----
            out = bsxfun(@rdivide, varargin{1}, varargin{2});
    end
end

% -------------------------------------------------------------------------

function out = gamma_v(varargin)
% FORMAT v = gamma_v(a, b)
% FORMAT v = gamma_v(lam, n, (K), ('normal'))
% FORMAT v = gamma_v(b,   n, a,    'gamma')

    if ischar(varargin{end}) && ...
       startsWith(varargin{end}, 'g', 'IgnoreCase', true)
        % ----------
        % GAMMA CONJ
        % ----------
        a = bsxfun(@times, varargin{3}, varargin{2});
        b = bsxfun(@rdivide, a, varargin{1});
                             
    elseif ( ischar(varargin{end}) && ...
             startsWith(varargin{end}, 'n', 'IgnoreCase', true) ) || ...
           (nargin == 3)
        % -----------
        % NORMAL CONJ
        % -----------
        if ischar(varargin{3})
            varargin{3} = 1;
        end
        a = 0.5 * bsxfun(@times, varargin{3}, varargin{2});
        b = bsxfun(@rdivide, a, varargin{1});
                                 
    else
        % -----
        % GAMMA
        % -----
        a = varargin{1};
        b = varargin{2};
        
    end
    out = bsxfun(@rdivide, a, b.^2);
end

% -------------------------------------------------------------------------

function out = gamma_elog(varargin)
% FORMAT el = gamma_elog(a, b)
% FORMAT el = gamma_elog(lam, n, (K), ('normal'))
% FORMAT el = gamma_elog(b,   n, a,    'gamma')

    if ischar(varargin{end}) && ...
       startsWith(varargin{end}, 'g', 'IgnoreCase', true)
        % ----------
        % GAMMA CONJ
        % ----------
        a = bsxfun(@times, varargin{3}, varargin{2});
        b = bsxfun(@rdivide, a, varargin{1});
            
    elseif ( ischar(varargin{end}) && ...
             startsWith(varargin{end}, 'n', 'IgnoreCase', true) ) || ...
           (nargin == 3)
        % -----------
        % NORMAL CONJ
        % -----------
        if ischar(varargin{3})
            varargin{3} = 1;
        end
        a = 0.5 * bsxfun(@times, varargin{3}, varargin{2});
        b = bsxfun(@rdivide, a, varargin{1});
              
    else
        % -----
        % GAMMA
        % -----
        a = varargin{1};
        b = varargin{2};
    end
    
    out = bsxfun(@minus, psi(a), log(b));
end

% -------------------------------------------------------------------------

function out = gamma_vlog(varargin)
% FORMAT vl = gamma_vlog(a, b)
% FORMAT vl = gamma_vlog(lam, n, (K), ('normal'))
% FORMAT vl = gamma_vlog(b,   n, a,    'gamma')

    if ischar(varargin{end}) && ...
       startsWith(varargin{end}, 'g', 'IgnoreCase', true)
        % ----------
        % GAMMA CONJ
        % ----------
        a = bsxfun(@times, varargin{3}, varargin{2});
        
    elseif ( ischar(varargin{end}) && ...
             startsWith(varargin{end}, 'n', 'IgnoreCase', true) ) || ...
           (nargin == 3)
        % -----------
        % NORMAL CONJ
        % -----------
        if ischar(varargin{3})
            varargin{3} = 1;
        end
        a = 0.5 * bsxfun(@times, varargin{3}, varargin{2});
        
    else
        % -----
        % GAMMA
        % -----
        a = varargin{1};
    end
    
    out = psi(1,a);
end

%%
% =========================================================================
%   WISHART
% =========================================================================

function varargout = wishart(varargin)
%__________________________________________________________________________
% Characteristic functions of the Wishart distribution:
%   [pdf]       Probability density function
%   [ll/logpdf] Log-probability density function
%   [kl]        Kullback-Leibler divergence
%   [up/update] Conjugate (or Bayesian) update
%   [E]         Expected value (E[X])
%   [Elogdet]   Expected log determinant (E[ln det X])
%   [V]         Variance (V[X])
%   [Vlogdet]   Variance of the log determinant (V[ln det X])
%
% The Wishart distribution is a conjugate prior for a multivariate Normal 
% precision matrix with known mean.
%
%--------------------------------------------------------------------------
% General distribution
% --------------------
%
% The Wishart distribution is parameterised by a scale matrix (V) and a
% degrees of freedom (n). It can be seen as the distribution of the sum of
% n independent centered multivariate Normal variables with precision 
% matrix V.
%
% FORMAT pdf = spm_prob('Wishart', 'pdf',    X, V, n)
% FORMAT ll  = spm_prob('Wishart', 'logpdf', X, V, n)
%   >> (Log) Probability density function.
%
% FORMAT e    = spm_prob('Wishart', 'E',       V, n)
% FORMAT el   = spm_prob('Wishart', 'Elogdet', V, n)
% FORMAT v    = spm_prob('Wishart', 'V',       V, n)
% FORMAT vl   = spm_prob('Wishart', 'Vlogdet', V, n)
% FORMAT logZ = spm_prob('Wishart', 'logZ',    V, n)
%   >> Mean and variance
%
% FORMAT kl  = spm_prob('Wishart', 'kl', V1, n1, V0, n0)
%   >> Kullback-Leibler divergence from W0 to W1 = KL(W1||W0).
%
%--------------------------------------------------------------------------
% Normal precision matrix conjugate
% ---------------------------------
%
% The Wishart distribution is parameterised by a mean precision parameter 
% (Lambda) and a degrees of freedom (n).
%
% FORMAT pdf = spm_prob('Wishart', 'pdf',    X, Lambda, n, 'normal')
% FORMAT ll  = spm_prob('Wishart', 'logpdf', X, Lambda, n, 'normal')
%   >> (Log) Probability density function.
%
% FORMAT e  = spm_prob('Wishart', 'E',       Lambda, n, 'normal')
% FORMAT el = spm_prob('Wishart', 'Elogdet', Lambda, n, 'normal')
% FORMAT v  = spm_prob('Wishart', 'V',       Lambda, n, 'normal')
% FORMAT vl = spm_prob('Wishart', 'Vlogdet', Lambda, n, 'normal')
%   >> Mean and variance.
%
% FORMAT kl  = spm_prob('Wishart', 'kl', Lam1, n1, Lam0, n0, 'normal')
%   >> Kullback-Leibler divergence from W0 to W1 = KL(W1||W0).
%
% FORMAT [lam1, n1] = spm_prob('Wishart', 'up', Lam, n,     Lam0, n0)
% FORMAT [lam1, n1] = spm_prob('Wishart', 'up', s0, s1, s2, Lam0, n0, (mu=0))
%   >> Posterior parameters of the Wishart distribution.
%__________________________________________________________________________
% Copyright (C) 2018 Wellcome Centre for Human Neuroimaging
    if nargin == 0
        help spm_prob>wishart
        error('Not enough argument. Type ''help spm_prob>Wishart'' for help.');
    end
    id = varargin{1};
    varargin = varargin(2:end);
    switch lower(id)
        case 'pdf'
            [varargout{1:nargout}] = wishart_pdf(varargin{:});
        case {'logpdf', 'll'}
            [varargout{1:nargout}] = wishart_logpdf(varargin{:});
        case 'kl'
            [varargout{1:nargout}] = wishart_kl(varargin{:});
        case {'up', 'update'}
            [varargout{1:nargout}] = wishart_up(varargin{:});
        case 'e'
            [varargout{1:nargout}] = wishart_e(varargin{:});
        case 'elogdet'
            [varargout{1:nargout}] = wishart_elogdet(varargin{:});
        case 'vloget'
            [varargout{1:nargout}] = wishart_vlogdet(varargin{:});
        case 'logz'
            [varargout{1:nargout}] = wishart_logZ(varargin{:});            
        case 'help'
            help spm_prob>wishart
        otherwise
            help spm_prob>wishart
            error('Unknown function %s. Type ''help spm_prob>Wishart'' for help.', id)
    end
end

% -------------------------------------------------------------------------

function pdf = wishart_pdf(X, varargin)
% FORMAT pdf = wishart_pdf(X, V,      n)
% FORMAT pdf = wishart_pdf(X, Lambda, n, 'normal')

    % Check if we are in the reparameterised case
    if nargin == 4
        pdf = wishart_pdf(X, varargin{1}/varargin{2}, varargin{2});
        return
    end
    
    % Usual pdf
    V   = varargin{1};
    n   = varargin{2};
    K   = size(V, 1);
    pdf = det(X)^(n-K-1) * exp(-0.5*trace(V\X)) ...
          / ( 2^(n*K/2) * det(V)^(n/2) * exp(LogGamma(0.5*n, K)) );
    
end

% -------------------------------------------------------------------------

function pdf = wishart_logpdf(X, varargin)
% FORMAT pdf = wishart_logpdf(X, V,      n)
% FORMAT pdf = wishart_logpdf(X, Lambda, n, 'normal')

    % Check if we are in the reparameterised case
    if nargin == 4
        pdf = wishart_logpdf(X, varargin{1}/varargin{2}, varargin{2});
        return
    end
    
    % Usual pdf
    V   = varargin{1};
    n   = varargin{2};
    K   = size(V, 1);
    pdf =   0.5*(n-K-1)*spm_matcomp('LogDet', X) ...
          - 0.5*trace(V\X) ...
          - 0.5*n*K*log(2) ...
          - 0.5*n*spm_matcomp('LogDet', V) ...
          - LogGamma(0.5*n, K);
    
end

% -------------------------------------------------------------------------

function kl = wishart_kl(varargin)
% FORMAT kl = wishart_kl(V1,      n1, V0,      n0)
% FORMAT kl = wishart_kl(lambda1, n1, lambda0, n0, 'normal')

    % Check if we are in the reparameterised case
    if nargin == 5
        kl = wishart_kl(varargin{1}/varargin{2}, varargin{2}, ...
                      varargin{3}/varargin{4}, varargin{4});
        return
    end
    
    % Usual KL
    V1 = varargin{1};
    n1 = varargin{2};
    V0 = varargin{3};
    n0 = varargin{4};
    K  = size(V1, 1);
    kl =   0.5*n0*(spm_matcomp('LogDet', V0) - spm_matcomp('LogDet', V1)) ...
         + 0.5*n1*(trace(V0\V1) - K) ...
         + 0.5*(n1 - n0)*DiGamma(0.5*n1, K) ...
         + LogGamma(0.5*n0, K) - LogGamma(0.5*n1, K);
    
end

% -------------------------------------------------------------------------

function [Lam1, n1] = wishart_up(varargin)
% FORMAT [Lam1, n1]  = wishart_up(Lam, n,        Lam0, n0)
% FORMAT [Lam1, n1]  = wishart_up(ss0, ss1, ss2, Lam0, n0, (mu=0))

    
    if nargin > 4
        % Sufficient statistics case
        ss0  = varargin{1};
        ss1  = varargin{2};
        ss2  = varargin{3};
        Lam0 = varargin{4};
        n0   = varargin{5};
        if nargin < 6
            iV = ss2;
        else
            iV = ss2 - 2*ss1*mu' + ss0*mu*mu';
        end
        n1   = n0+ss0;
        if n0, Lam1 = (n0*inv(Lam0) + iV)/n1;
        else,  Lam1 = iV/n1; end
        % stable inverse
        Lam1 = spm_matcomp('Inv', Lam1);
    else
        % Average case
        Lam  = varargin{1};
        n    = varargin{2};
        Lam0 = varargin{3};
        n0   = varargin{4};
        n1   = n + n0;
        if n0, Lam1 = n1*spm_matcomp('Inv', ...
                            n0 * spm_matcomp('Inv',Lam0) + ...
                            n  * spm_matcomp('Inv',Lam));
        else,  Lam1 = Lam; end
    end
    
    
end

% -------------------------------------------------------------------------

function out = wishart_e(V, n, mode)
    if nargin < 3 || mode(1) ~= 'n'
        out = n*V;
    else
        out = V;
    end
end

% -------------------------------------------------------------------------

function out = wishart_elogdet(V, n, mode)
    if nargin < 3 || mode(1) ~= 'n'
        K   = size(V, 1);
        out = DiGamma(0.5*n, K) + K*log(2) + spm_matcomp('LogDet', V);
    else
        out = wishart_elogdet(V/n, n);
    end
end

% -------------------------------------------------------------------------

function out = wishart_vlogdet(V, n, ~)
    K = size(V, 1);
    out = 0;
    for i=1:K
        out = out + psi(1, 0.5*(n+1-i));
    end
end

% -------------------------------------------------------------------------

function out = wishart_logZ(V,n)
    M     = size(V,1);
    if M >= n+1
       %warning('SPM:Wishart','Can not normalise a Wishart distribution (M=%d, nu=%f)', M,nu);
        out = 0;
        return;
    end
    lGamM = M*(M-1)/4*log(pi);
    for m=1:M
        lGamM = lGamM + gammaln((n + 1 - m)/2);
    end
    out = 0.5*n*(spm_matcomp('LogDet',V) + M*log(2)) + lGamM;
end

%%
% =========================================================================
%   BETA
% =========================================================================

function varargout = beta(varargin)
%__________________________________________________________________________
% Characteristic functions of the Beta distribution:
%
%   [pdf]       Probability density function
%   [ll/logpdf] Log-probability density function
%   [kl]        Kullback-Leibler divergence
%   [up/update] Conjugate (or Bayesian) update
%   [E]         Expected value (E[x])
%   [Elog]      Expected log value (E[ln x])
%   [V]         Variance (V[x])
%   [Vlog]      Variance of the log value (V[ln x])
%
%--------------------------------------------------------------------------
% Relationship to other distributions
% -----------------------------------
%
% The Beta distribution is a conjugate prior for the proportion parameter 
% of the Bernoulli, Binomial, negative Binomial and Geometric 
% distributions. 
%
% The beta prameter is a special case of the Dirichlet distribution when
% the number of classes is K = 2, i.e., the underlying trial is binary.
%
%--------------------------------------------------------------------------
% General distribution
% --------------------
%
% The Beta distribution is parameterised by two strictly positive shape 
% parameters, a and b, and is defined over [0,1]. Parameters a and b can be
% seen as concentration parameters, i.e., they reflect both class
% proportions and their variance.
% The expected value of the distribution is E[x] = a/(a+b)
% The variance of the distribution is       V[x] = ab/[(a+b)^2*(a+b+1)]
%
% FORMAT pdf = spm_prob('Beta', 'pdf',    x, a, b)
% FORMAT ll  = spm_prob('Beta', 'logpdf', x, a, b)
%   >> (Log) Probability density function.
%
% FORMAT e  = spm_prob('Beta', 'E',    a, b)
% FORMAT el = spm_prob('Beta', 'Elog', a, b)
% FORMAT v  = spm_prob('Beta', 'V',    a, b)
% FORMAT vl = spm_prob('Beta', 'Vlog', a, b)
%   >> Mean and variance
%
% FORMAT kl  = spm_prob('Beta', 'kl', a1, b1, a0, b0)
%   >> Kullback-Leibler divergence from B0 to B1 = KL(B1||B0).
%
%--------------------------------------------------------------------------
% Bernoulli probability conjugate
% -------------------------------
%
% To make the distribution easier to manipulate when used as a conjugate
% prior for a Bernoulli distribution, we reparameterise it by setting:
% - a = np
% - b = n(1-p)
% The expected value of the distribution becomes E[x] = p
% The variance of the distribution becomes       V[x] = p(1-p)/(n+1)
% Then, the Beta distribution is parameterised by a mean probability  
% parameter (p) and a degrees of freedom (n).
%
% FORMAT pdf = spm_prob('Beta', 'pdf',    x, p, n, 'ber')
% FORMAT ll  = spm_prob('Beta', 'logpdf', x, p, n, 'ber')
%   >> (Log) Probability density function.
%
% FORMAT e  = spm_prob('Beta', 'E',    p, n, 'ber')
% FORMAT el = spm_prob('Beta', 'Elog', p, n, 'ber')
% FORMAT v  = spm_prob('Beta', 'V',    p, n, 'ber')
% FORMAT vl = spm_prob('Beta', 'Vlog', p, n, 'ber')
%   >> Mean and variance.
%
% FORMAT kl  = spm_prob('Beta', 'kl', p1, n1, p0, n0, 'ber')
%   >> Kullback-Leibler divergence from B0 to B1 = KL(B1||B0).
%
% FORMAT [p1, n1] = spm_prob('Beta', 'up', p,  n,  p0, n0)
% FORMAT [p1, n1] = spm_prob('Beta', 'up', s0, s1, p0, n0, 'ber')
%   >> Posterior parameters of the Beta distribution.
%
%--------------------------------------------------------------------------
% Binomial probability conjugate
% ------------------------------
%
% To make the distribution easier to manipulate when used as a conjugate
% prior for a Binomial distribution, we reparameterise it by setting:
% - a = knp
% - b = kn(1-p)
% The expected value of the distribution becomes E[x] = p
% The variance of the distribution becomes       V[x] = p(1-p)/(kn+1)
% Then, the Beta distribution is parameterised by a mean probability  
% parameter (p), a degrees of freedom (n) and a number of trials (k).
%
% FORMAT pdf = spm_prob('Beta', 'pdf',    x, p, n, k, 'bin')
% FORMAT ll  = spm_prob('Beta', 'logpdf', x, p, n, k, 'bin')
%   >> (Log) Probability density function.
%
% FORMAT e  = spm_prob('Beta', 'E',    p, n, k, 'bin')
% FORMAT el = spm_prob('Beta', 'Elog', p, n, k, 'bin')
% FORMAT v  = spm_prob('Beta', 'V',    p, n, k, 'bin')
% FORMAT vl = spm_prob('Beta', 'Vlog', p, n, k, 'bin')
%   >> Mean and variance.
%
% FORMAT kl  = spm_prob('Beta', 'kl', p1, n1, p0, n0, k, 'bin')
%   >> Kullback-Leibler divergence from B0 to B1 = KL(B1||B0).
%
% FORMAT [p1, n1] = spm_prob('Beta', 'up', p,  n,  p0, n0)
% FORMAT [p1, n1] = spm_prob('Beta', 'up', s0, s1, p0, n0, k, 'bin')
%   >> Posterior parameters of the Beta distribution.
%
%--------------------------------------------------------------------------
% Negative-Binomial probability conjugate
% ---------------------------------------
%
% To make the distribution easier to manipulate when used as a conjugate
% prior for a negative Binomial distribution, we reparameterise it by 
% setting:
% - a = rnp/(1-p)
% - b = rn
% The expected value of the distribution becomes E[x] = p
% The variance of the distribution becomes       V[x] = p(1-p)^2/(rn+1-p)
% Then, the Beta distribution is parameterised by a mean probability  
% parameter (p), a degrees of freedom (n) and a number of failures (r).
%
% FORMAT pdf = spm_prob('Beta', 'pdf',    x, p, n, r, 'nbin')
% FORMAT ll  = spm_prob('Beta', 'logpdf', x, p, n, r, 'nbin')
%   >> (Log) Probability density function.
%
% FORMAT e  = spm_prob('Beta', 'E',    p, n, r, 'nbin')
% FORMAT el = spm_prob('Beta', 'Elog', p, n, r, 'nbin')
% FORMAT v  = spm_prob('Beta', 'V',    p, n, r, 'nbin')
% FORMAT vl = spm_prob('Beta', 'Vlog', p, n, r, 'nbin')
%   >> Mean and variance.
%
% FORMAT kl  = spm_prob('Beta', 'kl', p1, n1, p0, n0, r, 'nbin')
%   >> Kullback-Leibler divergence from B0 to B1 = KL(B1||B0).
%
% FORMAT [p1, n1] = spm_prob('Beta', 'up', p,  n,  p0, n0)
% FORMAT [p1, n1] = spm_prob('Beta', 'up', s0, s1, p0, n0, r, 'nbin')
%   >> Posterior parameters of the Beta distribution.
%
%--------------------------------------------------------------------------
% Geometric probability conjugate
% -------------------------------
%
% To make the distribution easier to manipulate when used as a conjugate
% prior for a Geometric distribution, we reparameterise it by 
% setting:
% - a = n
% - b = n(1-p)/p
% The expected value of the distribution becomes E[x] = p
% The variance of the distribution becomes       V[x] = (1-p)/(n+p)
% Then, the Beta distribution is parameterised by a mean probability  
% parameter (p) and a degrees of freedom (n).
%
% FORMAT pdf = spm_prob('Beta', 'pdf',    x, p, n, 'geom')
% FORMAT ll  = spm_prob('Beta', 'logpdf', x, p, n, 'geom')
%   >> (Log) Probability density function.
%
% FORMAT e  = spm_prob('Beta', 'E',    p, n, 'geom')
% FORMAT el = spm_prob('Beta', 'Elog', p, n, 'geom')
% FORMAT v  = spm_prob('Beta', 'V',    p, n, 'geom')
% FORMAT vl = spm_prob('Beta', 'Vlog', p, n, 'geom')
%   >> Mean and variance.
%
% FORMAT kl  = spm_prob('Beta', 'kl', p1, n1, p0, n0, 'geom')
%   >> Kullback-Leibler divergence from B0 to B1 = KL(B1||B0).
%
% FORMAT [p1, n1] = spm_prob('Beta', 'up', p,  n,  p0, n0)
% FORMAT [p1, n1] = spm_prob('Beta', 'up', s0, s1, p0, n0, 'geom')
% FORMAT [p1, n1] = spm_prob('Beta', 'up', s0, s1, p0, n0, 'fgeom')
%   >> Posterior parameters of the Beta distribution.
%__________________________________________________________________________
% Copyright (C) 2018 Wellcome Centre for Human Neuroimaging
    if nargin == 0
        help spm_prob>beta
        error('Not enough argument. Type ''help spm_prob>Beta'' for help.');
    end
    id = varargin{1};
    varargin = varargin(2:end);
    switch lower(id)
        case 'pdf'
            [varargout{1:nargout}] = beta_pdf(varargin{:});
        case {'logpdf', 'll'}
            [varargout{1:nargout}] = beta_logpdf(varargin{:});
        case 'kl'
            [varargout{1:nargout}] = beta_kl(varargin{:});
        case {'up', 'update'}
            [varargout{1:nargout}] = beta_up(varargin{:});
        case 'e'
            [varargout{1:nargout}] = beta_e(varargin{:});
        case 'elogdet'
            [varargout{1:nargout}] = beta_elog(varargin{:});
        case 'vloget'
            [varargout{1:nargout}] = beta_vlog(varargin{:});
        case 'help'
            help spm_prob>wishart
        otherwise
            help spm_prob>wishart
            error('Unknown function %s. Type ''help spm_prob>Wishart'' for help.', id)
    end
end

% -------------------------------------------------------------------------

function pdf = beta_pdf(x, varargin)
% FORMAT pdf = beta_pdf(x, a, b)
% FORMAT pdf = beta_pdf(x, p, n, 'ber')
% FORMAT pdf = beta_pdf(x, p, n, k, 'bin')
% FORMAT pdf = beta_pdf(x, p, n, r, 'nbin')
% FORMAT pdf = beta_pdf(x, p, n, 'geom')

    % Check if we are in the reparameterised case
    if nargin > 3
        switch lower(varargin{end})
            case 'ber'
                p = varargin{1};
                n = varargin{2};
                a = bsxfun(@times, n, p);
                b = bsxfun(@times, n, 1-p);
            case 'bin'
                p = varargin{1};
                n = varargin{2};
                k = varargin{3};
                a = bsxfun(@times, k, bsxfun(@times, n, p));
                b = bsxfun(@times, k, bsxfun(@times, n, 1-p));
            case 'nbin'
                p = varargin{1};
                n = varargin{2};
                r = varargin{3};
                b = bsxfun(@times, r, n);
                a = bsxfun(@rdivide, bsxfun(@times, p, b), 1-p);
            case 'geom'
                p = varargin{1};
                n = varargin{2};
                a = n;
                b = bsxfun(@rdivide, bsxfun(@times, n, 1-p), p);
        end
        pdf = beta_pdf(x, a, b);
        return
    end
    
    % Usual pdf
    a   = varargin{1};
    b   = varargin{2};
    pdf = betapdf(x, a, b);
end

% -------------------------------------------------------------------------

function pdf = beta_logpdf(x, varargin)
% FORMAT pdf = beta_logpdf(x, a, b)
% FORMAT pdf = beta_logpdf(x, p, n, 'ber')
% FORMAT pdf = beta_logpdf(x, p, n, k, 'bin')
% FORMAT pdf = beta_logpdf(x, p, n, r, 'nbin')
% FORMAT pdf = beta_logpdf(x, p, n, 'geom')

    % Check if we are in the reparameterised case
    if nargin > 3
        switch lower(varargin{end})
            case 'ber'
                p = varargin{1};
                n = varargin{2};
                a = bsxfun(@times, n, p);
                b = bsxfun(@times, n, 1-p);
            case 'bin'
                p = varargin{1};
                n = varargin{2};
                k = varargin{3};
                a = bsxfun(@times, k, bsxfun(@times, n, p));
                b = bsxfun(@times, k, bsxfun(@times, n, 1-p));
            case 'nbin'
                p = varargin{1};
                n = varargin{2};
                r = varargin{3};
                b = bsxfun(@times, r, n);
                a = bsxfun(@rdivide, bsxfun(@times, p, b), 1-p);
            case 'geom'
                p = varargin{1};
                n = varargin{2};
                a = n;
                b = bsxfun(@rdivide, bsxfun(@times, n, 1-p), p);
        end
        pdf = beta_logpdf(x, a, b);
        return
    end
    
    % Usual log-pdf
    a   = varargin{1};
    b   = varargin{2};
    pdf = bsxfun(@plus,  bsxfun(@times, (a-1), log(x)), ...
                         bsxfun(@times, (b-1), log(1-x)));
    pdf = bsxfun(@minus, pdf, betaln(a, b));
end

% -------------------------------------------------------------------------

function e = beta_e(varargin)
% FORMAT e = beta_e(a, b)
% FORMAT e = beta_e(p, n, 'ber')
% FORMAT e = beta_e(p, n, k, 'bin')
% FORMAT e = beta_e(p, n, r, 'nbin')
% FORMAT e = beta_e(p, n, 'geom')

    % Check if we are in the reparameterised case
    if nargin > 2
        p = varargin{1};
        e = p;
        return
    end
    
    % Usual expected value
    % E[x] = a/(a+b)
    a = varargin{1};
    b = varargin{2};
    e = bsxfun(@rdivide, a, bsxfun(@plus, a, b));
end

% -------------------------------------------------------------------------

function el = beta_elog(varargin)
% FORMAT el = beta_elog(a, b)
% FORMAT el = beta_elog(p, n, 'ber')
% FORMAT el = beta_elog(p, n, k, 'bin')
% FORMAT el = beta_elog(p, n, r, 'nbin')
% FORMAT el = beta_elog(p, n, 'geom')

    % Check if we are in the reparameterised case
    if nargin > 2
        switch lower(varargin{end})
            case 'ber'
                p = varargin{1};
                n = varargin{2};
                a = bsxfun(@times, n, p);
                b = bsxfun(@times, n, 1-p);
            case 'bin'
                p = varargin{1};
                n = varargin{2};
                k = varargin{3};
                a = bsxfun(@times, k, bsxfun(@times, n, p));
                b = bsxfun(@times, k, bsxfun(@times, n, 1-p));
            case 'nbin'
                p = varargin{1};
                n = varargin{2};
                r = varargin{3};
                b = bsxfun(@times, r, n);
                a = bsxfun(@rdivide, bsxfun(@times, p, b), 1-p);
            case 'geom'
                p = varargin{1};
                n = varargin{2};
                a = n;
                b = bsxfun(@rdivide, bsxfun(@times, n, 1-p), p);
        end
        el = beta_elog(a, b);
        return
    end
    
    % Usual expected value
    % E[ln x] = psi(a) - psi(a+b)
    a  = varargin{1};
    b  = varargin{2};
    el = bsxfun(@minus, psi(a), psi(bsxfun(@plus, a, b)));
end

% -------------------------------------------------------------------------

function v = beta_v(varargin)
% FORMAT v = beta_v(a, b)
% FORMAT v = beta_v(p, n, 'ber')
% FORMAT v = beta_v(p, n, k, 'bin')
% FORMAT v = beta_v(p, n, r, 'nbin')
% FORMAT v = beta_v(p, n, 'geom')

    % Check if we are in the reparameterised case
    if nargin > 2
        switch lower(varargin{end})
            case 'ber'
                p = varargin{1};
                n = varargin{2};
                a = bsxfun(@times, n, p);
                b = bsxfun(@times, n, 1-p);
            case 'bin'
                p = varargin{1};
                n = varargin{2};
                k = varargin{3};
                a = bsxfun(@times, k, bsxfun(@times, n, p));
                b = bsxfun(@times, k, bsxfun(@times, n, 1-p));
            case 'nbin'
                p = varargin{1};
                n = varargin{2};
                r = varargin{3};
                b = bsxfun(@times, r, n);
                a = bsxfun(@rdivide, bsxfun(@times, p, b), 1-p);
            case 'geom'
                p = varargin{1};
                n = varargin{2};
                a = n;
                b = bsxfun(@rdivide, bsxfun(@times, n, 1-p), p);
        end
        v = beta_v(a, b);
        return
    end
    
    % Usual variance
    % V[x] = ab/[(a+b)^2*(a+b+1)]
    a  = varargin{1};
    b  = varargin{2};
    v = bsxfun(@plus, a, b);
    v = bsxfun(@times, v.^2, v+1);
    v = bsxfun(@rdivide, bsxfun(@times, a, b), v);
end

% -------------------------------------------------------------------------

function vl = beta_vlog(varargin)
% FORMAT vl = beta_vlog(a, b)
% FORMAT vl = beta_vlog(p, n, 'ber')
% FORMAT vl = beta_vlog(p, n, k, 'bin')
% FORMAT vl = beta_vlog(p, n, r, 'nbin')
% FORMAT vl = beta_vlog(p, n, 'geom')

    % Check if we are in the reparameterised case
    if nargin > 2
        switch lower(varargin{end})
            case 'ber'
                p = varargin{1};
                n = varargin{2};
                a = bsxfun(@times, n, p);
                b = bsxfun(@times, n, 1-p);
            case 'bin'
                p = varargin{1};
                n = varargin{2};
                k = varargin{3};
                a = bsxfun(@times, k, bsxfun(@times, n, p));
                b = bsxfun(@times, k, bsxfun(@times, n, 1-p));
            case 'nbin'
                p = varargin{1};
                n = varargin{2};
                r = varargin{3};
                b = bsxfun(@times, r, n);
                a = bsxfun(@rdivide, bsxfun(@times, p, b), 1-p);
            case 'geom'
                p = varargin{1};
                n = varargin{2};
                a = n;
                b = bsxfun(@rdivide, bsxfun(@times, n, 1-p), p);
        end
        vl = beta_vlog(a, b);
        return
    end
    
    % Usual variance
    % V[ln x] = psi_1(a) - psi_1(a+b)
    a  = varargin{1};
    b  = varargin{2};
    vl = bsxfun(@minus, psi(1,a), psi(1,bsxfun(@plus, a, b)));
end

% -------------------------------------------------------------------------

function kl = beta_kl(varargin)
% FORMAT vl = beta_kl(a1, b1, a0, b0)
% FORMAT vl = beta_kl(p1, n1, p0, n0, 'ber')
% FORMAT vl = beta_kl(p1, n1, p0, n0, k, 'bin')
% FORMAT vl = beta_kl(p1, n1, p0, n0, r, 'nbin')
% FORMAT vl = beta_kl(p1, n1, 'geom')

    % Check if we are in the reparameterised case
    if nargin > 4
        switch lower(varargin{end})
            case 'ber'
                p1 = varargin{1};
                n1 = varargin{2};
                p0 = varargin{3};
                n0 = varargin{4};
                a1 = bsxfun(@times, n1, p1);
                b1 = bsxfun(@times, n1, 1-p1);
                a0 = bsxfun(@times, n0, p0);
                b0 = bsxfun(@times, n0, 1-p0);
            case 'bin'
                p1 = varargin{1};
                n1 = varargin{2};
                p0 = varargin{3};
                n0 = varargin{4};
                k  = varargin{5};
                a1 = bsxfun(@times, k, bsxfun(@times, n1, p1));
                b1 = bsxfun(@times, k, bsxfun(@times, n1, 1-p1));
                a0 = bsxfun(@times, k, bsxfun(@times, n0, p0));
                b0 = bsxfun(@times, k, bsxfun(@times, n0, 1-p0));
            case 'nbin'
                p1 = varargin{1};
                n1 = varargin{2};
                p0 = varargin{3};
                n0 = varargin{4};
                r  = varargin{5};
                b1 = bsxfun(@times, r, n1);
                a1 = bsxfun(@rdivide, bsxfun(@times, p1, b1), 1-p1);
                b0 = bsxfun(@times, r, n0);
                a0 = bsxfun(@rdivide, bsxfun(@times, p0, b0), 1-p0);
            case 'geom'
                p1 = varargin{1};
                n1 = varargin{2};
                p0 = varargin{3};
                n0 = varargin{4};
                a1 = n1;
                b1 = bsxfun(@rdivide, bsxfun(@times, n1, 1-p1), p1);
                a0 = n0;
                b0 = bsxfun(@rdivide, bsxfun(@times, n0, 1-p0), p0);
        end
        kl = beta_kl(a1, b1, a0, b0);
        return
    end
    
    % Usual KL-divergence
    % KL(a1,b1||a0,b0) = ln B(a0,b0) - ln B(a1,b1) 
    %                    + (a1-a0)psi(a1) + (b1-b0)psi(b1)
    %                    + (a0-a1+b0-b1)psi(a1+b1)
    a1 = varargin{1};
    b1 = varargin{2};
    a0 = varargin{3};
    b0 = varargin{4};
    kl = bsxfun(@times, ...
        bsxfun(@plus, bsxfun(@minus, a0, a1), bsxfun(@minus, b0, b1)), ...
        psi(bsxfun(@plus, a1, b1)));
    kl = bsxfun(@plus,  kl, bsxfun(@times, bsxfun(@minus, a1, a0), psi(a1)));
    kl = bsxfun(@plus,  kl, bsxfun(@times, bsxfun(@minus, b1, b0), psi(b1)));
    kl = bsxfun(@plus,  kl, betaln(a0,b0));
    kl = bsxfun(@minus, kl, betaln(a1,b1));
end

% -------------------------------------------------------------------------

function [p1,n1] = beta_up(varargin)
% FORMAT [p1,n1] = beta_up(p, n, p0, n0)
%
% FORMAT [p1,n1] = beta_up(s0, s1, p0, n0,    'suffstat', 'ber')   p=s1/s0
% FORMAT [p1,n1] = beta_up(s0, s1, p0, n0, k, 'suffstat', 'bin')   p=s1/(k*s0)
% FORMAT [p1,n1] = beta_up(s0, s1, p0, n0, r, 'suffstat', 'nbin')  p=s1/(r*s0+s1)
% FORMAT [p1,n1] = beta_up(s0, s1, p0, n0,    'suffstat', 'geom')  p=s0/s1
% FORMAT [p1,n1] = beta_up(s0, s1, p0, n0,    'suffstat', 'fgeom') p=s0/(s1+s0)

    if ischar(varargin{end})
        switch lower(varargin{end})
            case 'ber'
                s0 = varargin{1};
                s1 = varargin{2};
                n = s0;
                p = s1/s0;
            case 'bin'
                s0 = varargin{1};
                s1 = varargin{2};
                k  = varargin{5};
                n = s0;
                p = s1/(k*s0);
            case 'nbin'
                s0 = varargin{1};
                s1 = varargin{2};
                r  = varargin{5};
                n = s0;
                p = s1/(r*s0+s1);
            case 'geom'
                s0 = varargin{1};
                s1 = varargin{2};
                n = s0;
                p = s0/s1;
            case 'fgeom'
                s0 = varargin{1};
                s1 = varargin{2};
                n = s0;
                p = s0/(s1+s0);
        end
    else
        p = varargin{1};
        n = varargin{2};
    end
    p0 = varargin{3};
    n0 = varargin{4};
    n1 = n0+n;
    p1 = (n0*p0+n*p)/n1;

end<|MERGE_RESOLUTION|>--- conflicted
+++ resolved
@@ -31,8 +31,8 @@
 %
 % FORMAT lg = spm_prob('LogGamma', a, p)
 %   > Log of multivariate gamma function of order p
-% FORMAT dg = spm_prob('DiGamma', a, p, (k))
-%   > Multivariate di/tri/.../gamma function of order p
+% FORMAT dg = spm_prob('DiGamma', a, p)
+%   > Multivariate digamma function of order p
 %__________________________________________________________________________
 % Copyright (C) 2018 Wellcome Centre for Human Neuroimaging
 
@@ -119,26 +119,13 @@
 
 % -------------------------------------------------------------------------
 
-function dg = DiGamma(a, p, k)
-% FORMAT dg = spm_prob('DiGamma', a, (p), (k))
-% a - Value to evaluate: must be real and nonnegative
-% p - Dimension order [1]
-% k - Derivative order 0: digamma, 1: trigamma, etc. [0]
-%
-% Multivariate di/tri/.../gamma function of order p
-    if nargin < 3
-        k = 0;
-        if nargin < 2
-            p = 1;
-        end
+function dg = DiGamma(a, p)
+    if nargin < 2
+        p = 1;
     end
     dg = 0;
     for i=1:p
-<<<<<<< HEAD
         dg = dg + psi(k, a + (1-i)/2);
-=======
-        dg = dg + psi(a + (1 - i)/2);
->>>>>>> 2e914adb
     end
 end
 
