--- conflicted
+++ resolved
@@ -6,6 +6,7 @@
 % FORMAT model = spm_file_manager('init_model',input,dat)
 % FORMAT spm_file_manager('modify_json_field',pth_json,field,val)
 % FORMAT spm_file_manager('modify_pth_in_population',dir_population,field,npth)
+% FORMAT spm_file_manager('make_pth_relative',input)
 %
 % FORMAT help spm_file_manager>function
 % Returns the help file of the selected function.
@@ -25,7 +26,9 @@
     case 'modify_json_field'
         [varargout{1:nargout}] = modify_json_field(varargin{:});             
     case 'modify_pth_in_population'
-        [varargout{1:nargout}] = modify_pth_in_population(varargin{:});                 
+        [varargout{1:nargout}] = modify_pth_in_population(varargin{:});    
+    case 'make_pth_relative'
+        [varargout{1:nargout}] = make_pth_relative(varargin{:});              
     otherwise
         help spm_file_manager
         error('Unknown function %s. Type ''help spm_file_manager'' for help.', id)
@@ -65,9 +68,9 @@
 %               If provided, the unique subject id is <population>_<name>.
 % 'modality':   Modality name (for imaging modality) ('CT'/'MRI'/...)
 % + 'channel':  Channel name ('T1'/'T2'/...)
-% + 'pth':      Path to image file (absolute or relative)
+% + 'pth':      Path to image file (absolute or relative w.r.t. JSON file)
 % 'rater':      Rater name (for manual segmentation)
-% + 'pth':      Path to image file (absolute or relative)
+% + 'pth':      Path to image file (absolute or relative w.r.t. JSON file)
 %
 % Any other field name can be used to store additional metadata (age,
 % weight, ...). They will be stored at the root of each subject.
@@ -104,26 +107,27 @@
         dict(dat{s}.name) = s;
     end
 end
+pre_count = dict.Count;
 
 % -------------------------------------------------------------------------
 % Get all input json files
 if ~iscell(input), input = {input}; end
-json_files = struct;
+json_files = [];
 for i=1:numel(input)
-    if strcmpi(input{i}(end-4:end), 'json')
-        json_files = [json_files dir(input{i})];
+    if numel(input{i}) >= 5 && strcmpi(input{i}(end-4:end), '.json')
+        json_files = [json_files ; dir(input{i})];
     else
-        json_files = [json_files rdir(pop_dir, '*.json')];
-    end
-end
-clear input
+        json_files = [json_files ; rdir(input{i}, '*.json')];
+    end
+end
+% clear input
 J = numel(json_files);
 
 % -------------------------------------------------------------------------
 % Display the number of files read
 base10 = floor(log10(J)) + 1;
-s      = sprintf(['spm_file_manager(''init_dat'') | %' num2str(base10) 'd of %' num2str(base10) 'd files read.'],0,J);
-fprintf(1, ['%-' num2str(2*base10 + 50) 's'], s);
+str    = sprintf(['Initialise dat | %' num2str(base10) 'd of %' num2str(base10) 'd files read.'],0,J);
+fprintf(1, ['%-' num2str(2*base10 + 50) 's'], str);
 tic;
 
 % -------------------------------------------------------------------------
@@ -139,8 +143,8 @@
     % Display the number of files read
     if ~mod(j,10)
         fprintf(1, repmat('\b',1,2*base10 + 50));
-        s = sprintf(['Initialise dat | %' num2str(base10) 'd of %' num2str(base10) 'd files read.'],j,J);
-        fprintf(1, ['%-' num2str(2*base10 + 50) 's'], s);
+        str = sprintf(['Initialise dat | %' num2str(base10) 'd of %' num2str(base10) 'd files read.'],j,J);
+        fprintf(1, ['%-' num2str(2*base10 + 50) 's'], str);
     end
     
     % ---------------------------------------------------------------------
@@ -197,12 +201,13 @@
                 dat{s}.modalities(modality) = m;
             end
             % -------------------------------------------------------------
-            % Add modality/channel  
+            % Add modality (single channel)  
             m = dat{s}.modalities(modality);
             if isempty(channel)
                 if isfield(dat{s}.modality{m}, 'nii')
                     N = numel(dat{s}.modality{m}.nii);
                 else
+                    dat{s}.modality{m}.nii = nifti;
                     N = 0;
                 end
                 dat{s}.modality{m}.nii(N + 1)      = Nii;
@@ -212,9 +217,9 @@
                 % Create channel
                 if ~isfield(dat{s}.modality{m}, 'channel')
                     dat{s}.modality{m}.channel  = {};
-                    dat{s}.modality{m}.channels = container.Map;
-                end
-                if ~dat{s}.modalities.isKey(channel)
+                    dat{s}.modality{m}.channels = containers.Map;
+                end
+                if ~dat{s}.modality{m}.channels.isKey(channel)
                     c                                    = numel(dat{s}.modality{m}.channel) + 1;
                     dat{s}.modality{m}.channel{c}.name   = channel;
                     dat{s}.modality{m}.channels(channel) = c;
@@ -225,6 +230,7 @@
                 if isfield(dat{s}.modality{m}.channel{c}, 'nii')
                     N = numel(dat{s}.modality{m}.channel{c}.nii);
                 else
+                    dat{s}.modality{m}.channel{c}.nii = nifti;
                     N = 0;
                 end
                 dat{s}.modality{m}.channel{c}.nii(N + 1)      = Nii;
@@ -234,7 +240,6 @@
 
         % -----------------------------------------------------------------
         % Process label data
-<<<<<<< HEAD
         % -----------------------------------------------------------------
         if ~isempty(metadata.rater)
             
@@ -255,96 +260,81 @@
                 dat{s}.label    = {};
             end
             if ~dat{s}.raters.isKey(rater)
-                r                    = numel(dat{s}.rater) + 1;
+                r                    = numel(dat{s}.label) + 1;
                 dat{s}.label{r}.name = rater;
-                dat{s}.labels(rater) = r;
+                dat{s}.raters(rater) = r;
             end
             % -------------------------------------------------------------
             % Add label
             r = dat{s}.raters(rater);
-            if isfield(dat{s}.label{r}, 'nii'), N = numel(dat{s}.label{r}.nii);
-            else,                               N = 0;
+            if isfield(dat{s}.label{r}, 'nii')
+                N = numel(dat{s}.label{r}.nii);
+            else
+                dat{s}.label{r}.nii = nifti;
+                N = 0;
             end
             dat{s}.label{r}.nii(N+1)      = Nii;
             dat{s}.label{r}.json(N+1).pth = pth_json;
-=======
-        %------------------------------------------------------------------
-        rater = metadata.rater;
-        Nii   = nifti(metadata.pth);
+        end
+
         
-        if ~isfield(dat{dict(key)},'label')
-            dat{dict(key)}.label{1}.name     = rater;
-            dat{dict(key)}.label{1}.nii      = Nii;
-            dat{dict(key)}.label{1}.json.pth = pth_json;
-        else
-            R = numel(dat{dict(key)}.label); % Number of raters
+        % -----------------------------------------------------------------
+        % Process segmentation data
+        % -----------------------------------------------------------------
+        if ~isempty(metadata.tissue)
+                
+            type   = metadata.type;        
+            tissue = metadata.tissue;   
             
-            dat{dict(key)}.label{R + 1}.name     = rater;
-            dat{dict(key)}.label{R + 1}.nii      = Nii;
-            dat{dict(key)}.label{R + 1}.json.pth = pth_json;
+            % -------------------------------------------------------------
+            % Get path to image and read
+            Nii = read_nifti(metadata.pth, json_files(j).folder, json_files(j).name, 'ro');
+            if isempty(Nii)
+                continue
+            end
+
+            % -------------------------------------------------------------
+            % Create segmentation
+            if ~isfield(dat{s},'segmentation')
+                % No image data exists -> create image data fields
+                dat{s}.segmentations = containers.Map;
+                dat{s}.segmentation  = {};
+            end
+            if ~dat{s}.segmentations.isKey(type)
+                t                           = numel(dat{s}.segmentations) + 1;
+                dat{s}.segmentation{t}.name = type;
+                dat{s}.segmentation(type)   = t;
+            end
+            % -------------------------------------------------------------
+            % Create class
+            t = dat{s}.segmentation(type);
+            if ~isfield(dat{s}.segmentation{t}, 'class')
+                dat{s}.segmentation{t}.class   = {};
+                dat{s}.segmentation{t}.classes = containers.Map;
+            end
+            if ~dat{s}.segmentation{t}.classes.isKey(tissue)
+                c                                      = numel(dat{s}.segmentation{t}.class) + 1;
+                dat{s}.segmentation{t}.class{c}.name   = tissue;
+                dat{s}.segmentation{t}.classes(tissue) = c;
+            end
+            % -------------------------------------------------------------
+            % Add class
+            if isfield(dat{s}.segmentation{t}.class{c}, 'nii')
+                N = numel(dat{s}.segmentation{t}.class{c}.nii);
+            else
+                dat{s}.segmentation{t}.class{c}.nii = nifti;
+                N = 0;
+            end
+            dat{s}.segmentation{t}.class{c}.nii(N+1)      = Nii;
+            dat{s}.segmentation{t}.class{c}.json(N+1).pth = pth_json;
+            
         end
-    end
     
-    if ~isempty(metadata.class)
-        % Process segmentations
-        %------------------------------------------------------------------
-        class  = metadata.class;        
-        k      = class(1);
-        K_a    = class(2);        
-        Nii    = nifti(metadata.pth);
-        type   = metadata.type;        
-        tissue = metadata.tissue;        
-        
-        if ~isfield(dat{dict(key)},'segmentation')
-            dat{dict(key)}.segmentation{1}.class = cell(1,K_a);
-            dat{dict(key)}.segmentation{1}.json  = cell(1,K_a);
-            
-            dat{dict(key)}.segmentation{1}.name            = type;            
-            dat{dict(key)}.segmentation{1}.class{k}.nii    = Nii;
-            dat{dict(key)}.segmentation{1}.class{k}.tissue = tissue;
-            dat{dict(key)}.segmentation{1}.json{k}.pth     = pth_json;
-        else
-            T        = numel(dat{dict(key)}.segmentation);
-            has_type = false;
-            for t=1:T % Loop over segmentation type (e.g. 'c','wc')
-                if strcmp(dat{dict(key)}.segmentation{t}.name,type)
-                    dat{dict(key)}.segmentation{t}.class{k}.nii    = Nii;
-                    dat{dict(key)}.segmentation{t}.class{k}.tissue = tissue;
-                    dat{dict(key)}.segmentation{t}.json{k}.pth     = pth_json;
-                    
-                    has_type = true;
-                    break
-                end
-            end
-            
-            if ~has_type
-                dat{dict(key)}.segmentation{T + 1}.class = cell(1,K_a);
-                dat{dict(key)}.segmentation{T + 1}.json  = cell(1,K_a);
-            
-                dat{dict(key)}.segmentation{T + 1}.name            = type;            
-                dat{dict(key)}.segmentation{T + 1}.class{k}.nii    = Nii;
-                dat{dict(key)}.segmentation{T + 1}.class{k}.tissue = tissue;
-                dat{dict(key)}.segmentation{T + 1}.json{k}.pth     = pth_json;
-            end
-        end
-    end
-        
-    % Append other meta data fields (if there are any)
-    %----------------------------------------------------------------------
-    fn = fieldnames(metadata);
-    for i=1:numel(fn)
-        field_name = fn{i};
-        
-        if exclude_fn(field_name)           
-            continue
->>>>>>> e6cb925e
-        end
-
         % -----------------------------------------------------------------
         % Append other meta data fields (if there are any)
         % -----------------------------------------------------------------
         fn = fieldnames(metadata);
-        protected_fields = {'pth','modality','name','rater','channel'};
+        protected_fields = {'pth','modality','name','rater','channel','tissue'};
         for k=1:numel(fn)
             field_name = fn{k};
 
@@ -364,11 +354,15 @@
 % -------------------------------------------------------------------------
 % Display number of files read
 fprintf(1, repmat('\b',1,2*base10 + 50));
-s = sprintf(['Initialise dat | %' num2str(base10) 'd of %' num2str(base10) 'd files read.'],j,J);
-fprintf(1, ['%-' num2str(2*base10 + 50) 's'], s);
+str = sprintf(['Initialise dat | %' num2str(base10) 'd of %' num2str(base10) 'd files read.'],j,J);
+fprintf(1, ['%-' num2str(2*base10 + 50) 's'], str);
 fprintf('\n');
 
-fprintf('Initialise dat | Loaded %i subjects from %s in %0.1f seconds.\n',dict.Count,dir_population,toc);
+if numel(input) == 1
+    fprintf('Initialise dat | Loaded %i subjects from %s in %0.1f seconds.\n',dict.Count - pre_count,input{1},toc);
+else
+    fprintf('Initialise dat | Loaded %i subjects in %0.1f seconds.\n',dict.Count - pre_count,toc);
+end
 %==========================================================================
 
 
@@ -428,12 +422,12 @@
 % -------------------------------------------------------------------------
 % Get all input json files
 if ~iscell(input), input = {input}; end
-json_files = struct;
+json_files = [];
 for i=1:numel(input)
-    if strcmpi(input{i}(end-4:end), 'json')
-        json_files = [json_files dir(input{i})];
+    if numel(input{i}) >= 5 && strcmpi(input{i}(end-4:end), '.json')
+        json_files = [json_files ; dir(input{i})];
     else
-        json_files = [json_files rdir(pop_dir, '*.json')];
+        json_files = [json_files ; rdir(input{i}, '*.json')];
     end
 end
 clear input
@@ -551,18 +545,18 @@
                 % Create modality to store future GMM
                 name = dat{s}.modality{m}.name;
                 if ~model.modalities.isKey(name)
-                    model.modality{end+1}.name = name;
-                    model.modalities(name)     = numel(model.modality);
-                    model.modality.channels    = containers.Map;
-                    model.modality.gmm         = cell;
+                    model.modality{end+1}.name   = name;
+                    model.modalities(name)       = numel(model.modality);
+                    model.modality{end}.channels = containers.Map;
+                    model.modality{end}.gmm      =  {};
                 end
                 mm = model.modalities(name);
                 % Register channel names to map with channel number in GMM.
                 if isfield(dat{s}.modality{m}, 'channel')
                     for c=1:numel(dat{s}.modality{m}.channel)
                         name = dat{s}.modality{m}.channel{c}.name;
-                        if ~model.modality{m}.channels.isKey(name)
-                            model.modality{m}.channels(name) = model.modality{m}.channels.Count;
+                        if ~model.modality{mm}.channels.isKey(name)
+                            model.modality{mm}.channels(name) = model.modality{mm}.channels.Count + 1;
                         end
                     end
                 else
@@ -626,6 +620,74 @@
 end
 %==========================================================================
 
+%==========================================================================
+function make_pth_relative(input)
+% FORMAT spm_file_manager('make_pth_relative',input)
+%__________________________________________________________________________
+% Copyright (C) 2018 Wellcome Trust Centre for Neuroimaging
+
+% -------------------------------------------------------------------------
+% Parse JSON files
+% -------------------------------------------------------------------------
+
+% JSON file can be used to provide already known elements of the model.
+% It can be an existing template, an existing shape model (subspace,
+% residual precision, latent precision...) or a GMM.
+
+% -------------------------------------------------------------------------
+% Get all input json files
+if ~iscell(input), input = {input}; end
+json_files = [];
+for i=1:numel(input)
+    if numel(input{i}) >= 5 && strcmpi(input{i}(end-4:end), '.json')
+        json_files = [json_files ; dir(input{i})];
+    else
+        json_files = [json_files ; rdir(input{i}, '*.json')];
+    end
+end
+clear input
+J = numel(json_files);
+
+% -------------------------------------------------------------------------
+% Loop over files
+for j=1:J
+    pth_json      = fullfile(json_files(j).folder,json_files(j).name);
+    list_metadata = spm_jsonread(pth_json); 
+    is_list = iscell(list_metadata);
+    if ~iscell(list_metadata)
+        list_metadata = {list_metadata};
+    end
+    I = numel(list_metadata);
+    
+    fprintf('%s\n', pth_json);
+    
+    % ---------------------------------------------------------------------
+    % Loop over elements in the file
+    % > In order to store multiple elements in a single JSON file, I
+    %   support lists of dictionaries. Each element of the list is treated 
+    %   as one json object.
+    for i=1:I
+        metadata = list_metadata{i};
+        
+        if isfield(metadata, 'pth')
+            [~, fname, ext] = fileparts(metadata.pth);
+            new_pth = fullfile(json_files(j).folder, [fname ext]);
+            if exist(new_pth, 'file')
+                metadata.pth = [fname ext];
+            end
+        end
+        
+        list_metadata{i} = metadata;
+    end
+    
+    if ~is_list
+        list_metadata = list_metadata{1};
+    end
+    spm_jsonwrite(pth_json, list_metadata);
+end
+%==========================================================================
+
+
 
 %==========================================================================
 % HELPER FUNCTIONS
@@ -640,13 +702,17 @@
 %
 % Recursive file search.
 
-if nargin < 3, files = {}; end
+if ~is_absolute(pop_dir)
+    pop_dir = fullfile(pwd, pop_dir);
+end
 if isdir(pop_dir)
     files = dir(fullfile(pop_dir, pattern));
     dirs  = dir(pop_dir);
+    is_dir = [dirs.isdir];
+    dirs = dirs(is_dir);
     for i=1:numel(dirs)
-        if dirs(i).isdir
-            files = [files rdir(fullfile(dirs(i).folder, dirs(i).name), pattern)];
+        if ~any(strcmpi(dirs(i).name, {'.','..'}))
+            files = [files ; rdir(fullfile(dirs(i).folder, dirs(i).name), pattern)];
         end
     end
 end
@@ -681,7 +747,7 @@
     [~, fname, ~] = fileparts(json);
     for e=1:numel(possible_ext)
         path = fullfile(folder, [fname possible_ext{e}]);
-        if exist(path, 'f')
+        if exist(path, 'file')
             break
         end
         path = '';
@@ -700,7 +766,7 @@
 end
 
 % If file does not exist: failure
-if ~exist(path, 'f')
+if ~exist(path, 'file')
     warning('[spm_file_manager] Missing path. Could not find the corresponding file.')
     path = '';
     return
@@ -709,7 +775,6 @@
 
 
 %==========================================================================
-<<<<<<< HEAD
 function nii = read_nifti(path, folder, json, permission)
 
 if nargin < 4
@@ -749,7 +814,7 @@
 % Check metadata in the model case.
 
 if ~isfield(metadata,'type')
-    error('Error reading metadata: field ''type'' is mandatory.')        
+    error('[spm_file_manager] field ''type'' is mandatory.')        
 end
 if ~isfield(metadata,'modality')
     metadata.modality = '';
@@ -763,30 +828,11 @@
 %
 % Check metadata in the dat case.
 
-=======
-function exclude = exclude_fn(fn)
-exclude    = false;
-fn_exclude = {'pth','modality','name','channel','type','tissue','class','rater'};
-for i=1:numel(fn_exclude)
-    if strcmp(fn,fn_exclude{i})
-        exclude = true;
-        break
-    end
-end
-%==========================================================================
-
-%==========================================================================
-function metadata = check_metadata(metadata)
->>>>>>> e6cb925e
 if ~isfield(metadata,'name')
-    error('~isfield(metadata,''name'')')        
+    error('[spm_file_manager] Field ''name'' is mandatory.')        
 end
 if ~isfield(metadata,'population')
-<<<<<<< HEAD
     metadata.population = '';       
-=======
-    error('~isfield(metadata,''population'')')        
->>>>>>> e6cb925e
 end
 if ~isfield(metadata,'modality')
     metadata.modality = '';
@@ -797,22 +843,10 @@
 if ~isfield(metadata,'rater')
     metadata.rater = '';   
 end
-<<<<<<< HEAD
+if ~isfield(metadata,'tissue')
+    metadata.tissue = '';   
+end
 if ~isfield(metadata,'pth')
     metadata.pth = '';
-=======
-if ~isfield(metadata,'class')
-    metadata.class = '';   
-else
-    if ~isfield(metadata,'type')
-        error('~isfield(metadata,''type'')')        
-    end
-    if ~isfield(metadata,'tissue')
-        metadata.tissue = '';       
-    end
-end
-if ~isempty(metadata.channel) && isempty(metadata.channel)
-    error('~isempty(metadata.channel) && isempty(metadata.channel)')
->>>>>>> e6cb925e
 end
 %==========================================================================